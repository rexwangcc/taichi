from taichi.misc.util import *
from taichi.two_d import *

if __name__ == '__main__':
    scale = 4
    res = (80 * scale, 45 * scale)
    sim_t = 20
    async = True
    gravity = (0, -20)

    if async:
<<<<<<< HEAD
        simulator = MPMSimulator(res=res, simulation_time=sim_t, frame_dt=0.3, base_delta_t=1e-6, async=async,
=======
        simulator = MPMSimulator(res=res, simulation_time=sim_t, frame_dt=0.1, base_delta_t=1e-6, async=async,
>>>>>>> 429c581b
                                 gravity=gravity, debug_input=(128, 7, 1, 0), strength_dt_mul=10, show_limits=False)
    else:
        # dt = 2e-3 is the allowed maximum. DO NOT MODIFY.
        simulator = MPMSimulator(res=res, simulation_time=sim_t, frame_dt=0.3, base_delta_t=1e-3, gravity=gravity)

    simulator.add_event(-1, lambda s: s.add_particles_polygon([(0.05, 0.75), (1.2, 0.05), (1.3, 0.05), (0.05, 0.80)],
                                                              'ep', compression=1.3))
    simulator.add_event(-1, lambda s: s.add_particles_sphere(Vector(0.12, 0.85), 0.05, 'ep', compression=0.8,
                                                             velocity=Vector(0.1, -0.2)))

    levelset = simulator.create_levelset()
    levelset.set_friction(10)
    levelset.add_polygon([(0.05, 0.75), (1.2, 0.05), (1.73, 0.05), (1.73, 0.95), (0.05, .95)], True)
    simulator.set_levelset(levelset)
    window = SimulationWindow(1280, simulator, color_schemes['snow'], levelset_supersampling=2, show_images=True,
<<<<<<< HEAD
                              substep=True, video_output=False, show_stat=False)
=======
                              substep=False, video_output=False, show_stat=False)
>>>>>>> 429c581b
<|MERGE_RESOLUTION|>--- conflicted
+++ resolved
@@ -9,11 +9,7 @@
     gravity = (0, -20)
 
     if async:
-<<<<<<< HEAD
-        simulator = MPMSimulator(res=res, simulation_time=sim_t, frame_dt=0.3, base_delta_t=1e-6, async=async,
-=======
         simulator = MPMSimulator(res=res, simulation_time=sim_t, frame_dt=0.1, base_delta_t=1e-6, async=async,
->>>>>>> 429c581b
                                  gravity=gravity, debug_input=(128, 7, 1, 0), strength_dt_mul=10, show_limits=False)
     else:
         # dt = 2e-3 is the allowed maximum. DO NOT MODIFY.
@@ -29,8 +25,4 @@
     levelset.add_polygon([(0.05, 0.75), (1.2, 0.05), (1.73, 0.05), (1.73, 0.95), (0.05, .95)], True)
     simulator.set_levelset(levelset)
     window = SimulationWindow(1280, simulator, color_schemes['snow'], levelset_supersampling=2, show_images=True,
-<<<<<<< HEAD
-                              substep=True, video_output=False, show_stat=False)
-=======
-                              substep=False, video_output=False, show_stat=False)
->>>>>>> 429c581b
+                              substep=False, video_output=False, show_stat=False)