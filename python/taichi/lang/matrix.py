from . import expr
from . import impl
import copy
import numbers
import numpy as np
from .util import to_numpy_type, to_pytorch_type
from .common_ops import TaichiOperations
from collections import Iterable


def broadcast_if_scalar(func):
    def broadcasted(self, other, *args, **kwargs):
        if isinstance(other, expr.Expr) or isinstance(other, numbers.Number):
            other = self.broadcast(expr.Expr(other))
        return func(self, other, *args, **kwargs)

    return broadcasted


class Matrix(TaichiOperations):
    is_taichi_class = True

    # TODO(archibate): move the last two line to **kwargs,
    # since they're not commonly used as positional args.
    def __init__(self,
                 n=1,
                 m=1,
                 dt=None,
                 shape=None,
                 empty=False,
                 layout=None,
                 needs_grad=False,
                 keep_raw=False,
                 rows=None,
                 cols=None):
        # TODO: refactor: use multiple initializer like `ti.Matrix.cols([a, b, c])`
        # and `ti.Matrix.empty(n, m)` instead of ad-hoc `ti.Matrix(cols=[a, b, c])`.
        self.grad = None
        # construct from rows or cols
        if rows is not None or cols is not None:
            if rows is not None and cols is not None:
                raise Exception("cannot specify both rows and columns")
            if cols is not None:
                rows = cols
            self.n = len(rows)
            if isinstance(rows[0], Matrix):
                for row in rows:
                    assert row.m == 1, "inputs must be vectors, ie. size n by 1"
                    assert row.n == rows[
                        0].n, "input vectors must be the same shape"
                self.m = rows[0].n
                # l-value copy:
                self.entries = [row(i) for row in rows for i in range(row.n)]
            elif isinstance(rows[0], list):
                for row in rows:
                    assert len(row) == len(
                        rows[0]), "input lists must be the same shape"
                self.m = len(rows[0])
                # l-value copy:
                self.entries = [x for row in rows for x in row]
            else:
                raise Exception(
                    "rows/cols must be list of lists or lists of vectors")
            if cols is not None:
                t = self.transposed(self)
                self.n = t.n
                self.m = t.m
                self.entries = t.entries
        # construct from list or numpy array
        elif isinstance(n, list) or isinstance(n, np.ndarray):
            if len(n) == 0:
                mat = []
            elif isinstance(n[0], Matrix):
                raise Exception(
                    'cols/rows required when using list of vectors')
            elif not isinstance(n[0], Iterable):
                if impl.inside_kernel():
                    # wrap potential constants with Expr
                    if keep_raw:
                        mat = [list([x]) for x in n]
                    else:
                        mat = [list([expr.Expr(x)]) for x in n]
                else:
                    mat = [[x] for x in n]
            else:
                mat = [list(r) for r in n]
            self.n = len(mat)
            if len(mat) > 0:
                self.m = len(mat[0])
            else:
                self.m = 1
            self.entries = [x for row in mat for x in row]
        # construct global matrix
        else:
            self.entries = []
            self.n = n
            self.m = m
            self.dt = dt
            if empty:
                self.entries = [None] * n * m
            else:
                if dt is None:
                    for i in range(n * m):
                        self.entries.append(impl.expr_init(None))
                else:
                    assert not impl.inside_kernel()
                    for i in range(n * m):
                        self.entries.append(impl.var(dt))
                    self.grad = self.make_grad()

        if layout is not None:
            assert shape is not None, 'layout is useless without shape'
        if shape is not None:
            if isinstance(shape, numbers.Number):
                shape = (shape, )
            import taichi as ti
            if layout is None:
                layout = ti.AOS

            dim = len(shape)
            if layout.soa:
                for i, e in enumerate(self.entries):
                    ti.root.dense(ti.index_nd(dim), shape).place(e)
                    if needs_grad:
                        ti.root.dense(ti.index_nd(dim), shape).place(e.grad)
            else:
                var_list = []
                for i, e in enumerate(self.entries):
                    var_list.append(e)
                if needs_grad:
                    for i, e in enumerate(self.entries):
                        var_list.append(e.grad)
                ti.root.dense(ti.index_nd(dim), shape).place(*tuple(var_list))

    def is_global(self):
        results = [False for _ in self.entries]
        for i, e in enumerate(self.entries):
            if isinstance(e, expr.Expr):
                if e.ptr.is_global_var():
                    results[i] = True
            assert results[i] == results[0], \
                "Matrices with mixed global/local entries are not allowed"
        return results[0]

    def is_pyconstant(self):
        results = [False for _ in self.entries]
        for i, e in enumerate(self.entries):
            results[i] = not isinstance(e, expr.Expr)
        return all(results)

    @staticmethod
    def make_from_numpy(nparray):
        return Matrix(nparray)

    def assign(self, other):
        if isinstance(other, expr.Expr):
            raise Exception('Cannot assign scalar expr to Matrix/Vector.')
        if not isinstance(other, Matrix):
            other = Matrix(other)
        assert other.n == self.n and other.m == self.m
        for i in range(self.n * self.m):
            self.entries[i].assign(other.entries[i])

    def element_wise_binary(self, foo, other):
        ret = self.empty_copy()
        if isinstance(other, Matrix):
            assert self.m == other.m and self.n == other.n, f"Dimension mismatch between shapes ({self.n}, {self.m}), ({other.n}, {other.m})"
            for i in range(self.n * self.m):
                ret.entries[i] = foo(self.entries[i], other.entries[i])
        else:  # assumed to be scalar
            other = expr.Expr(other)
            for i in range(self.n * self.m):
                ret.entries[i] = foo(self.entries[i], other)
        return ret

    def element_wise_unary(self, foo):
        ret = self.empty_copy()
        for i in range(self.n * self.m):
            ret.entries[i] = foo(self.entries[i])
        return ret

    def __matmul__(self, other):
        # TODO: move to common_ops.py, redirect to `ti.matmul` too?
        if self.is_pyconstant():
            return self.make_from_numpy(self.to_numpy() @ other.to_numpy())

        assert self.m == other.n, f"Dimension mismatch between shapes ({self.n}, {self.m}), ({other.n}, {other.m})"
        ret = Matrix(self.n, other.m)
        for i in range(self.n):
            for j in range(other.m):
                ret(i, j).assign(self(i, 0) * other(0, j))
                for k in range(1, other.n):
                    ret(i, j).assign(ret(i, j) + self(i, k) * other(k, j))
        return ret

    # TODO
    def broadcast(self, scalar):
        ret = self.empty_copy()
        for i in range(self.n * self.m):
            ret.entries[i] = scalar
        return ret

    def linearize_entry_id(self, *args):
        assert 1 <= len(args) <= 2
        if len(args) == 1 and isinstance(args[0], (list, tuple)):
            args = args[0]
        if len(args) == 1:
            args = args + (0, )
        assert 0 <= args[0] < self.n
        assert 0 <= args[1] < self.m
        # TODO(#1004): See if it's possible to support indexing at runtime
        for i, a in enumerate(args):
            assert isinstance(
                a, int
            ), f'The {i}-th index of a Matrix/Vector must be a compile-time constant integer, got {a}'
        return args[0] * self.m + args[1]

    def __call__(self, *args, **kwargs):
        assert kwargs == {}
        return self.entries[self.linearize_entry_id(*args)]

    def get_tensor_members(self):
        return self.entries

    def get_entry(self, *args, **kwargs):
        assert kwargs == {}
        return self.entries[self.linearize_entry_id(*args)]

    def set_entry(self, i, j, e):
        self.entries[self.linearize_entry_id(i, j)] = e

    def place(self, snode):
        for e in self.entries:
            snode.place(e)

    def subscript(self, *indices):
        if self.is_global():
            ret = self.empty_copy()
            for i, e in enumerate(self.entries):
                ret.entries[i] = impl.subscript(e, *indices)
            return ret
        else:
            assert len(indices) in [1, 2]
            i = indices[0]
            if len(indices) >= 2:
                j = indices[1]
            else:
                j = 0
            return self(i, j)

    class Proxy:
        def __init__(self, mat, index):
            """Proxy when a tensor of Matrices is accessed by host."""
            self.mat = mat
            self.index = index

        def __getitem__(self, item):
            if not isinstance(item, list):
                item = [item]
            return self.mat(*item)[self.index]

        def __setitem__(self, key, value):
            if not isinstance(key, list):
                key = [key]
            self.mat(*key)[self.index] = value

    # host access
    def __getitem__(self, index):
        return Matrix.Proxy(self, index)

    # host access
    def __setitem__(self, index, item):
        if not isinstance(item[0], list):
            item = [[i] for i in item]
        for i in range(self.n):
            for j in range(self.m):
                self(i, j)[index] = item[i][j]

<<<<<<< HEAD
    # host access, return a complete Matrix instead of Proxy
    def at(self, index):
        ret = Matrix(self.n, self.m, empty=True)
        for i in range(self.n):
            for j in range(self.m):
                ret.entries[i * self.m + j] = self[index][i, j]
        return ret
=======
    def empty_copy(self):
        return Matrix(self.n, self.m, empty=True)

    def zeros_copy(self):
        return Matrix(self.n, self.m)
>>>>>>> c193e4b4

    def copy(self):
        ret = self.empty_copy()
        ret.entries = copy.copy(self.entries)
        return ret

    def variable(self):
        ret = self.copy()
        ret.entries = [impl.expr_init(e) for e in ret.entries]
        return ret

    def cast(self, dt):
        ret = self.copy()
        if type(dt) is type and issubclass(dt, numbers.Number):
            import taichi as ti
            if dt is float:
                dt = ti.get_runtime().default_fp
            elif dt is int:
                dt = ti.get_runtime().default_ip
            else:
                assert False
        for i in range(len(self.entries)):
            ret.entries[i] = impl.cast(ret.entries[i], dt)
        return ret

    def trace(self):
        assert self.n == self.m
        sum = expr.Expr(self(0, 0))
        for i in range(1, self.n):
            sum = sum + self(i, i)
        return sum

    def inversed(self):
        assert self.n == self.m, 'Only square matrices are invertible'
        if self.n == 1:
            return Matrix([1 / self(0, 0)])
        elif self.n == 2:
            inv_det = impl.expr_init(1.0 / self.determinant(self))
            # Discussion: https://github.com/taichi-dev/taichi/pull/943#issuecomment-626344323
            return inv_det * Matrix([[self(1, 1), -self(0, 1)],
                                     [-self(1, 0), self(0, 0)]]).variable()
        elif self.n == 3:
            n = 3
            import taichi as ti
            inv_determinant = ti.expr_init(1.0 / ti.determinant(self))
            entries = [[0] * n for _ in range(n)]

            def E(x, y):
                return self(x % n, y % n)

            for i in range(n):
                for j in range(n):
                    entries[j][i] = ti.expr_init(
                        inv_determinant * (E(i + 1, j + 1) * E(i + 2, j + 2) -
                                           E(i + 2, j + 1) * E(i + 1, j + 2)))
            return Matrix(entries)
        elif self.n == 4:
            n = 4
            import taichi as ti
            inv_determinant = ti.expr_init(1.0 / ti.determinant(self))
            entries = [[0] * n for _ in range(n)]

            def E(x, y):
                return self(x % n, y % n)

            for i in range(n):
                for j in range(n):
                    entries[j][i] = ti.expr_init(
                        inv_determinant * (-1)**(i + j) *
                        ((E(i + 1, j + 1) *
                          (E(i + 2, j + 2) * E(i + 3, j + 3) -
                           E(i + 3, j + 2) * E(i + 2, j + 3)) -
                          E(i + 2, j + 1) *
                          (E(i + 1, j + 2) * E(i + 3, j + 3) -
                           E(i + 3, j + 2) * E(i + 1, j + 3)) +
                          E(i + 3, j + 1) *
                          (E(i + 1, j + 2) * E(i + 2, j + 3) -
                           E(i + 2, j + 2) * E(i + 1, j + 3)))))
            return Matrix(entries)
        else:
            raise Exception(
                "Inversions of matrices with sizes >= 5 are not supported")

    @staticmethod
    def normalized(a, eps=0):
        assert a.m == 1
        invlen = 1.0 / (Matrix.norm(a) + eps)
        return invlen * a

    @staticmethod
    def transposed(a):
        ret = Matrix(a.m, a.n, empty=True)
        for i in range(a.n):
            for j in range(a.m):
                ret.set_entry(j, i, a(i, j))
        return ret

    def T(self):
        return self.transposed(self)

    @staticmethod
    def determinant(a):
        if a.n == 2 and a.m == 2:
            return a(0, 0) * a(1, 1) - a(0, 1) * a(1, 0)
        elif a.n == 3 and a.m == 3:
            return a(0, 0) * (a(1, 1) * a(2, 2) - a(2, 1) * a(1, 2)) - a(
                1, 0) * (a(0, 1) * a(2, 2) - a(2, 1) * a(0, 2)) + a(
                    2, 0) * (a(0, 1) * a(1, 2) - a(1, 1) * a(0, 2))
        elif a.n == 4 and a.m == 4:
            import taichi as ti
            n = 4

            def E(x, y):
                return a(x % n, y % n)

            det = ti.expr_init(0.0)
            for i in range(4):
                det = det + (-1.0)**i * (
                    a(i, 0) *
                    (E(i + 1, 1) *
                     (E(i + 2, 2) * E(i + 3, 3) - E(i + 3, 2) * E(i + 2, 3)) -
                     E(i + 2, 1) *
                     (E(i + 1, 2) * E(i + 3, 3) - E(i + 3, 2) * E(i + 1, 3)) +
                     E(i + 3, 1) *
                     (E(i + 1, 2) * E(i + 2, 3) - E(i + 2, 2) * E(i + 1, 3))))
            return det
        else:
            raise Exception(
                "Determinants of matrices with sizes >= 5 are not supported")

    @staticmethod
    def diag(dim, val):
        ret = Matrix(dim, dim)
        for i in range(dim):
            for j in range(dim):
                ret.set_entry(i, j, 0)
        for i in range(dim):
            ret.set_entry(i, i, val)
        return ret

    def loop_range(self):
        return self.entries[0]

    # TODO
    @broadcast_if_scalar
    def augassign(self, other, op):
        if not isinstance(other, Matrix):
            other = Matrix(other)
        assert self.n == other.n and self.m == other.m
        for i in range(len(self.entries)):
            self.entries[i].augassign(other.entries[i], op)

    def atomic_add(self, other):
        assert self.n == other.n and self.m == other.m
        for i in range(len(self.entries)):
            self.entries[i].atomic_add(other.entries[i])

    def make_grad(self):
        ret = self.empty_copy()
        for i in range(len(ret.entries)):
            ret.entries[i] = self.entries[i].grad
        return ret

    def sum(self):
        ret = self.entries[0]
        for i in range(1, len(self.entries)):
            ret = ret + self.entries[i]
        return ret

    def norm(self, l=2, eps=0):
        assert l == 2
        return impl.sqrt(self.norm_sqr() + eps)

    # TODO: avoid using sqr here since people might consider "sqr" as "square root". New name TBD.
    def norm_sqr(self):
        return (self**2).sum()

    def max(self):
        ret = self.entries[0]
        for i in range(1, len(self.entries)):
            ret = impl.max(ret, self.entries[i])
        return ret

    def min(self):
        ret = self.entries[0]
        for i in range(1, len(self.entries)):
            ret = impl.min(ret, self.entries[i])
        return ret

    def any(self):
        import taichi as ti
        ret = (self.entries[0] != ti.expr_init(0))
        for i in range(1, len(self.entries)):
            ret = ret + (self.entries[i] != ti.expr_init(0))
        return -(ret < ti.expr_init(0))

    def all(self):
        import taichi as ti
        ret = self.entries[0] != ti.expr_init(0)
        for i in range(1, len(self.entries)):
            ret = ret + (self.entries[i] != ti.expr_init(0))
        return -(ret == ti.expr_init(-len(self.entries)))

    def fill(self, val):
        if isinstance(val, numbers.Number):
            val = tuple(
                [tuple([val for _ in range(self.m)]) for _ in range(self.n)])
        elif isinstance(val[0], numbers.Number):
            assert self.m == 1
            val = tuple([(v, ) for v in val])
        if isinstance(val, Matrix):
            val_tuple = []
            for i in range(val.n):
                row = []
                for j in range(val.m):
                    row.append(val.get_entry(i, j))
                row = tuple(row)
                val_tuple.append(row)
            val = tuple(val_tuple)
        assert len(val) == self.n
        assert len(val[0]) == self.m
        from .meta import fill_matrix
        fill_matrix(self, val)

<<<<<<< HEAD
    def to_numpy(self, as_vector=False):
        if as_vector:
            assert self.m == 1, "This matrix is not a vector"
            dim_ext = (self.n, )
        else:
            dim_ext = (self.n, self.m)

        if self.is_pyconstant():
            # TO @rexwangcc: all operations can be based on this:
            return np.array(self.entries).reshape(dim_ext)

=======
    def to_numpy(self, keep_dims=False):
        # Discussion: https://github.com/taichi-dev/taichi/pull/1046#issuecomment-633548858
        as_vector = self.m == 1 and not keep_dims
        dim_ext = (self.n, ) if as_vector else (self.n, self.m)
>>>>>>> c193e4b4
        ret = np.empty(self.loop_range().shape() + dim_ext,
                       dtype=to_numpy_type(
                           self.loop_range().snode().data_type()))
        from .meta import matrix_to_ext_arr
        matrix_to_ext_arr(self, ret, as_vector)
        import taichi as ti
        ti.sync()
        return ret

    def to_torch(self, device=None, keep_dims=False):
        import torch
        as_vector = self.m == 1 and not keep_dims
        dim_ext = (self.n, ) if as_vector else (self.n, self.m)
        ret = torch.empty(self.loop_range().shape() + dim_ext,
                          dtype=to_pytorch_type(
                              self.loop_range().snode().data_type()),
                          device=device)
        from .meta import matrix_to_ext_arr
        matrix_to_ext_arr(self, ret, as_vector)
        import taichi as ti
        ti.sync()
        return ret

    def from_numpy(self, ndarray):
        if len(ndarray.shape) == self.loop_range().dim() + 1:
            as_vector = True
            assert self.m == 1, "This matrix is not a vector"
        else:
            as_vector = False
            assert len(ndarray.shape) == self.loop_range().dim() + 2
        dim_ext = 1 if as_vector else 2
        assert len(ndarray.shape) == self.loop_range().dim() + dim_ext
        from .meta import ext_arr_to_matrix
        ext_arr_to_matrix(ndarray, self, as_vector)
        import taichi as ti
        ti.sync()

    def from_torch(self, torch_tensor):
        return self.from_numpy(torch_tensor.contiguous())

    def __ti_repr__(self):
        if self.m != 1:
            yield '['

        for j in range(self.m):
            if j: yield ', '
            yield '['
            for i in range(self.n):
                if i: yield ', '
                yield self(i, j)
            yield ']'

        if self.m != 1:
            yield ']'

    def __repr__(self):
        """Python scope object print support."""
        return str(np.array(self.entries).reshape((self.n, self.m)))

    @staticmethod
    def zero(dt, n, m=1):
        import taichi as ti
        return ti.Matrix([[ti.cast(0, dt) for _ in range(m)]
                          for _ in range(n)])

    @staticmethod
    def one(dt, n):
        import taichi as ti
        return ti.Matrix([[ti.cast(1, dt) for _ in range(n)]
                          for _ in range(n)])

    @staticmethod
    def unit(n, i, dt=None):
        import taichi as ti
        if dt is None:
            dt = ti.get_runtime().default_ip
        assert 0 <= i < n
        return ti.Matrix([ti.cast(int(j == i), dt) for j in range(n)])

    @staticmethod
    def identity(dt, n):
        import taichi as ti
        return ti.Matrix([[ti.cast(int(i == j), dt) for j in range(n)]
                          for i in range(n)])

    @staticmethod
    def rotation2d(alpha):
        import taichi as ti
        return ti.Matrix([[ti.cos(alpha), -ti.sin(alpha)],
                          [ti.sin(alpha), ti.cos(alpha)]])

    def __hash__(self):
        # TODO: refactor KernelTemplateMapper
        # If not, we get `unhashable type: Matrix` when
        # using matrices as template arguments.
        return id(self)

    def dot(self, other):
        assert self.m == 1
        assert other.m == 1
        return (self.transposed(self) @ other).subscript(0, 0)

    @staticmethod
    def cross(a, b):
        assert a.m == 1 and a.n == 3
        assert b.m == 1 and b.n == 3
        return Vector([
            a(1) * b(2) - a(2) * b(1),
            a(2) * b(0) - a(0) * b(2),
            a(0) * b(1) - a(1) * b(0),
        ])

    @staticmethod
    def outer_product(a, b):
        assert a.m == 1
        assert b.m == 1
        c = Matrix(a.n, b.n)
        for i in range(a.n):
            for j in range(b.n):
                c(i, j).assign(a(i) * b(j))
        return c


def Vector(n=1, dt=None, shape=None, **kwargs):
    return Matrix(n, 1, dt, shape, **kwargs)


Vector.zero = Matrix.zero
Vector.one = Matrix.one
Vector.dot = Matrix.dot
Vector.cross = Matrix.cross
Vector.outer_product = Matrix.outer_product
Vector.unit = Matrix.unit<|MERGE_RESOLUTION|>--- conflicted
+++ resolved
@@ -276,21 +276,19 @@
             for j in range(self.m):
                 self(i, j)[index] = item[i][j]
 
-<<<<<<< HEAD
     # host access, return a complete Matrix instead of Proxy
     def at(self, index):
-        ret = Matrix(self.n, self.m, empty=True)
+        ret = self.empty_copy()
         for i in range(self.n):
             for j in range(self.m):
                 ret.entries[i * self.m + j] = self[index][i, j]
         return ret
-=======
+
     def empty_copy(self):
         return Matrix(self.n, self.m, empty=True)
 
     def zeros_copy(self):
         return Matrix(self.n, self.m)
->>>>>>> c193e4b4
 
     def copy(self):
         ret = self.empty_copy()
@@ -515,24 +513,16 @@
         from .meta import fill_matrix
         fill_matrix(self, val)
 
-<<<<<<< HEAD
     def to_numpy(self, as_vector=False):
-        if as_vector:
-            assert self.m == 1, "This matrix is not a vector"
-            dim_ext = (self.n, )
-        else:
-            dim_ext = (self.n, self.m)
-
-        if self.is_pyconstant():
-            # TO @rexwangcc: all operations can be based on this:
-            return np.array(self.entries).reshape(dim_ext)
-
-=======
     def to_numpy(self, keep_dims=False):
         # Discussion: https://github.com/taichi-dev/taichi/pull/1046#issuecomment-633548858
         as_vector = self.m == 1 and not keep_dims
         dim_ext = (self.n, ) if as_vector else (self.n, self.m)
->>>>>>> c193e4b4
+
+        if self.is_pyconstant():
+            # TO @rexwangcc: all operations can be based on this:
+            return np.array(self.entries).reshape(dim_ext)
+
         ret = np.empty(self.loop_range().shape() + dim_ext,
                        dtype=to_numpy_type(
                            self.loop_range().snode().data_type()))
