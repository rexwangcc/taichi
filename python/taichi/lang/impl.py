import inspect
from .core import taichi_lang_core
from .transformer import ASTTransformer
from .expr import Expr
from .snode import SNode
import ast
import astor
from .util import *
import numpy as np

float32 = taichi_lang_core.DataType.float32
f32 = float32
float64 = taichi_lang_core.DataType.float64
f64 = float64

int32 = taichi_lang_core.DataType.int32
i32 = int32
int64 = taichi_lang_core.DataType.int64
i64 = int64

# ti.np.f32
# ti.torch.f32


def decl_arg(dt):
  if dt is np.ndarray:
    print("Warning: numpy array arg supports 1D and f32 only for now")
    id = taichi_lang_core.decl_arg(f32, True)
    return Expr(taichi_lang_core.make_external_tensor_expr(f32, 1, id))
  else:
    id = taichi_lang_core.decl_arg(dt, False)
    return Expr(taichi_lang_core.make_arg_load_expr(id))

def expr_init(rhs):
  if rhs is None:
    return Expr(taichi_lang_core.expr_alloca())
  if is_taichi_class(rhs):
    return rhs.variable()
  else:
    if isinstance(rhs, list):
      return [expr_init(e) for e in rhs]
    elif isinstance(rhs, tuple):
      return tuple(expr_init(e) for e in rhs)
    else:
      return Expr(taichi_lang_core.expr_var(Expr(rhs).ptr))


def make_expr_group(*exprs):
  if len(exprs) == 1:
    from .matrix import Matrix
    if (isinstance(exprs[0], list) or isinstance(exprs[0], tuple)):
      exprs = exprs[0]
    elif isinstance(exprs[0], Matrix):
      mat = exprs[0]
      assert mat.m == 1
      exprs = mat.entries
  expr_group = taichi_lang_core.ExprGroup()
  for i in exprs:
    expr_group.push_back(Expr(i).ptr)
  return expr_group

def atomic_add(a, b):
  a.atomic_add(b)

def subscript(value, *indices):
  try:
    import numpy as np
    if isinstance(value, np.ndarray) or isinstance(value, list):
      return value.__getitem__(*indices)
  except:
    pass
  if isinstance(value, tuple) or isinstance(value, list):
    assert len(indices) == 1
    return value[indices[0]]
  if len(indices) == 1 and is_taichi_class(indices[0]):
    indices = indices[0].entries
  if is_taichi_class(value):
    return value.subscript(*indices)
  else:
    if isinstance(indices, tuple) and len(indices) == 1 and indices[0] is None:
      return Expr(
        taichi_lang_core.subscript(value.ptr, make_expr_group()))
    else:
      return Expr(
        taichi_lang_core.subscript(value.ptr, make_expr_group(*indices)))


class PyTaichi:
  def __init__(self):
    self.materialized = False
    self.prog = None
    self.layout_functions = []
    self.compiled_functions = {}
    self.compiled_grad_functions = {}
    self.scope_stack = []
    self.inside_kernel = False
    self.global_vars = []
    self.print_preprocessed = False
    self.default_fp = f32
    self.default_ip = i32
    self.target_tape = None
    Expr.materialize_layout_callback = self.materialize

  def set_default_fp(self, fp):
    assert fp in [f32, f64]
    self.default_fp = fp

  def set_default_ip(self, ip):
    assert ip in [i32, i64]
    self.default_ip = ip

  def materialize(self):
    assert self.materialized == False
    Expr.layout_materialized = True
    self.prog = taichi_lang_core.Program()

    def layout():
      for func in self.layout_functions:
        func()

    print("Materializing layout...".format())
    taichi_lang_core.layout(layout)
    self.materialized = True
    for var in self.global_vars:
      assert var.ptr.snode() is not None, 'variable not placed.'

  def clear(self):
    if self.prog:
      self.prog.finalize()
      self.prog = None
    Expr.materialize_layout_callback = None
    Expr.layout_materialized = False

  def get_tape(self, loss=None):
    from .tape import Tape
    return Tape(self, loss)

  def sync(self):
    self.prog.synchronize()


pytaichi = PyTaichi()

def make_constant_expr(val):
  if isinstance(val, int):
    if pytaichi.default_ip == i32:
      return Expr(taichi_lang_core.make_const_expr_i32(val))
    elif pytaichi.default_ip == i64:
      return Expr(taichi_lang_core.make_const_expr_i64(val))
    else:
      assert False
  else:
    if pytaichi.default_fp == f32:
      return Expr(taichi_lang_core.make_const_expr_f32(val))
    elif pytaichi.default_fp == f64:
      return Expr(taichi_lang_core.make_const_expr_f64(val))
    else:
      assert False

def reset():
  global pytaichi
  global root
  pytaichi.clear()
  pytaichi = PyTaichi()
  taichi_lang_core.reset_default_compile_config()
  root = SNode(taichi_lang_core.get_root())


def inside_kernel():
  return pytaichi.inside_kernel


def remove_indent(lines):
  lines = lines.split('\n')
  to_remove = 0
  for i in range(len(lines[0])):
    if lines[0][i] == ' ':
      to_remove = i + 1
    else:
      break

  cleaned = []
  for l in lines:
    cleaned.append(l[to_remove:])
    if len(l) >= to_remove:
      for i in range(to_remove):
        assert l[i] == ' '

  return '\n'.join(cleaned)

def func(foo):
  src = remove_indent(inspect.getsource(foo))
  tree = ast.parse(src)

  func_body = tree.body[0]
  func_body.decorator_list = []

  visitor = ASTTransformer(False)
  visitor.visit(tree)
  ast.fix_missing_locations(tree)

  if pytaichi.print_preprocessed:
    print(astor.to_source(tree.body[0], indent_with='  '))

  ast.increment_lineno(tree, inspect.getsourcelines(foo)[1] - 1)

  pytaichi.inside_kernel = True
  frame = inspect.currentframe().f_back
  exec(compile(tree, filename=inspect.getsourcefile(foo), mode='exec'),
       dict(frame.f_globals, **frame.f_locals), locals())
  pytaichi.inside_kernel = False
  compiled = locals()[foo.__name__]
  return compiled


class Kernel:
  def __init__(self, foo, is_grad):
    self.foo = foo
    self.is_grad = is_grad
    self.materialized = False
    if is_grad:
      self.compiled_functions = pytaichi.compiled_functions
    else:
      self.compiled_functions = pytaichi.compiled_grad_functions


  def materialize(self, extra_frame_backtrace=-1):
    if not self.materialized:
      self.materialized = True
    else:
      return
    if not pytaichi.materialized:
      pytaichi.materialize()
    grad_suffix = ""
    if self.is_grad:
      grad_suffix = "_grad"
    print("Compiling kernel {}{}...".format(self.foo.__name__, grad_suffix))

    src = remove_indent(inspect.getsource(self.foo))
    tree = ast.parse(src)
    # print(astor.to_source(tree.body[0]))

    func_body = tree.body[0]
    func_body.decorator_list = []

    visitor = ASTTransformer()
    visitor.visit(tree)
    ast.fix_missing_locations(tree)

    if pytaichi.print_preprocessed:
      print(astor.to_source(tree.body[0], indent_with='  '))

    ast.increment_lineno(tree, inspect.getsourcelines(self.foo)[1] - 1)

    pytaichi.inside_kernel = True
    frame = inspect.currentframe()
    for t in range(extra_frame_backtrace + 2):
      frame = frame.f_back
    exec(compile(tree, filename=inspect.getsourcefile(self.foo), mode='exec'),
         dict(frame.f_globals, **frame.f_locals), locals())
    pytaichi.inside_kernel = False
    compiled = locals()[self.foo.__name__]
<<<<<<< HEAD

    t_kernel = taichi_lang_core.create_kernel(self.foo.__name__, self.is_grad)
=======
    
    t_kernel = taichi_lang_core.create_kernel(self.foo.__name__ + grad_suffix, self.is_grad)
>>>>>>> c0a480a7
    t_kernel = t_kernel.define(lambda: compiled())

    # The actual function body
    def func__(*args):
      for i, v in enumerate(args):
        if isinstance(v, float):
          t_kernel.set_arg_float(i, v)
        elif isinstance(v, int):
          t_kernel.set_arg_int(i, v)
        elif isinstance(v, np.ndarray):
          tmp = np.ascontiguousarray(v)
          t_kernel.set_arg_nparray(i, int(tmp.ctypes.data), tmp.nbytes)
        else:
          has_torch = False
          try:
            import torch
            has_torch = True
          except:
            pass

          if has_torch and isinstance(v, torch.Tensor):
            tmp = v
            if str(v.device).startswith('cuda'):
              assert pytaichi.prog.config.arch == taichi_lang_core.Arch.gpu, 'Torch tensor on GPU yet taichi is on CPU'
            else:
              assert pytaichi.prog.config.arch == taichi_lang_core.Arch.x86_64, 'Torch tensor on CPU yet taichi is on GPU'
            t_kernel.set_arg_nparray(i, int(tmp.data_ptr()), tmp.element_size() * tmp.nelement())
          else:
            assert False, 'Argument to kernels must have type float/int. If you are pssing a PyTorch tensor, make sure it is on the same device (CPU/GPU) as taichi.'
      if pytaichi.target_tape:
        pytaichi.target_tape.insert(self, args)
      t_kernel()
    self.compiled_functions[self.foo] = func__

  def __call__(self, *args, extra_frame_backtrace=0):
    self.materialize(extra_frame_backtrace=extra_frame_backtrace)
    self.compiled_functions[self.foo](*args)

def kernel(foo):
  ret = Kernel(foo, False)
  ret.grad = Kernel(foo, True)
  return ret


def global_var(dt):
  # primal
  x = Expr(taichi_lang_core.make_id_expr(""))
  x.ptr = taichi_lang_core.global_new(x.ptr, dt)
  x.ptr.set_is_primal(True)
  pytaichi.global_vars.append(x)

  if taichi_lang_core.needs_grad(dt):
    # adjoint
    x_grad = Expr(taichi_lang_core.make_id_expr(""))
    x_grad.ptr = taichi_lang_core.global_new(x_grad.ptr, dt)
    x_grad.ptr.set_is_primal(False)
    x.set_grad(x_grad)

  return x


var = global_var

root = SNode(taichi_lang_core.get_root())


def layout(func):
  assert not pytaichi.materialized, "All layout must be specified before the first kernel launch / data access."
  pytaichi.layout_functions.append(func)



def tprint(var):
  code = inspect.getframeinfo(inspect.currentframe().f_back).code_context[0]
  arg_name = code[code.index('(') + 1: code.index(')')]
  taichi_lang_core.print_(Expr(var).ptr, arg_name)


def indices(*x):
  return [taichi_lang_core.Index(i) for i in x]


index = indices


def static(x):
  return x


def current_cfg():
  return taichi_lang_core.current_compile_config()


def default_cfg():
  return taichi_lang_core.default_compile_config()

unary_ops = []

def unary(x):
  unary_ops.append(x)
  return x

binary_ops = []
def binary(foo):
  def x_(a, b):
    return foo(Expr(a), Expr(b))
  binary_ops.append(x_)
  return x_

def pow(x, n):
  assert isinstance(n, int) and n >= 0
  if n == 0:
    return 1
  ret = x
  for i in range(n - 1):
    ret = ret * x
  return ret

def logical_and(a, b):
  return a.logical_and(b)


def logical_or(a, b):
  return a.logical_or(b)

def logical_not(a):
  return a.logical_not()


def cast(obj, type):
  if is_taichi_class(obj):
    return obj.cast(type)
  else:
    return Expr(taichi_lang_core.value_cast(Expr(obj).ptr, type))

def sqr(obj):
  return obj * obj

@unary
def sin(expr):
  return Expr(taichi_lang_core.expr_sin(expr.ptr))

@unary
def cos(expr):
  return Expr(taichi_lang_core.expr_cos(expr.ptr))

@unary
def asin(expr):
  return Expr(taichi_lang_core.expr_asin(expr.ptr))

@unary
def acos(expr):
  return Expr(taichi_lang_core.expr_acos(expr.ptr))

@unary
def sqrt(expr):
  return Expr(taichi_lang_core.expr_sqrt(expr.ptr))

@unary
def floor(expr):
  return Expr(taichi_lang_core.expr_floor(expr.ptr))

@unary
def inv(expr):
  return Expr(taichi_lang_core.expr_inv(expr.ptr))

@unary
def tan(expr):
  return Expr(taichi_lang_core.expr_tan(expr.ptr))

@unary
def tanh(expr):
  return Expr(taichi_lang_core.expr_tanh(expr.ptr))

@unary
def exp(expr):
  return Expr(taichi_lang_core.expr_exp(expr.ptr))

@unary
def log(expr):
  return Expr(taichi_lang_core.expr_log(expr.ptr))

@unary
def abs(expr):
  return Expr(taichi_lang_core.expr_abs(expr.ptr))

def random(dt=f32):
  return Expr(taichi_lang_core.make_rand_expr(dt))

@binary
def max(a, b):
  return Expr(taichi_lang_core.expr_max(a.ptr, b.ptr))

@binary
def min(a, b):
  return Expr(taichi_lang_core.expr_min(a.ptr, b.ptr))

def append(l, indices, val):
  taichi_lang_core.insert_append(l.ptr, make_expr_group(indices), Expr(val).ptr)

def length(l, indices):
  return taichi_lang_core.insert_len(l.ptr, make_expr_group(indices))<|MERGE_RESOLUTION|>--- conflicted
+++ resolved
@@ -260,13 +260,8 @@
          dict(frame.f_globals, **frame.f_locals), locals())
     pytaichi.inside_kernel = False
     compiled = locals()[self.foo.__name__]
-<<<<<<< HEAD
-
-    t_kernel = taichi_lang_core.create_kernel(self.foo.__name__, self.is_grad)
-=======
-    
+
     t_kernel = taichi_lang_core.create_kernel(self.foo.__name__ + grad_suffix, self.is_grad)
->>>>>>> c0a480a7
     t_kernel = t_kernel.define(lambda: compiled())
 
     # The actual function body
